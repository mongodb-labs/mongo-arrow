--- conflicted
+++ resolved
@@ -36,10 +36,8 @@
     _BsonArrowTypes.string: StringBuilder,
     _BsonArrowTypes.bool: BoolBuilder,
     _BsonArrowTypes.document: DocumentBuilder,
-<<<<<<< HEAD
     _BsonArrowTypes.array: ListBuilder,
-=======
->>>>>>> b9c51640
+
 }
 
 
@@ -77,10 +75,6 @@
 
         builder_map = {}
         tzinfo = codec_options.tzinfo
-<<<<<<< HEAD
-=======
-
->>>>>>> b9c51640
         str_type_map = _get_internal_typemap(schema.typemap)
         for fname, ftype in str_type_map.items():
             builder_cls = _TYPE_TO_BUILDER_CLS[ftype]
@@ -95,12 +89,10 @@
             elif builder_cls == DocumentBuilder:
                 arrow_type = schema.typemap[fname]
                 builder_map[encoded_fname] = DocumentBuilder(arrow_type, tzinfo)
-<<<<<<< HEAD
             elif builder_cls == ListBuilder:
                 arrow_type = schema.typemap[fname]
                 builder_map[encoded_fname] = ListBuilder(arrow_type, tzinfo)
-=======
->>>>>>> b9c51640
+
             else:
                 builder_map[encoded_fname] = builder_cls()
         return cls(schema, builder_map)
