# Copyright 2021-present MongoDB, Inc.
#
# Licensed under the Apache License, Version 2.0 (the "License");
# you may not use this file except in compliance with the License.
# You may obtain a copy of the License at
#
# http://www.apache.org/licenses/LICENSE-2.0
#
# Unless required by applicable law or agreed to in writing, software
# distributed under the License is distributed on an "AS IS" BASIS,
# WITHOUT WARRANTIES OR CONDITIONS OF ANY KIND, either express or implied.
# See the License for the specific language governing permissions and
# limitations under the License.

# Cython compiler directives
# distutils: language=c++
# cython: language_level=3

# Stdlib imports
import copy
import datetime
import enum
from collections import defaultdict

# Python imports
import bson
import numpy as np
<<<<<<< HEAD
from collections import defaultdict
from pyarrow import timestamp, struct, field
from pyarrow.lib import (
    tobytes, StructType, int32, int64, float64, string, bool_, list_
=======
from pyarrow import timestamp, struct, field
from pyarrow.lib import (
    tobytes, StructType, int32, int64, float64, string, bool_
>>>>>>> b9c51640
)
from pymongoarrow.errors import InvalidBSON, PyMongoArrowError
from pymongoarrow.context import PyMongoArrowContext
from pymongoarrow.types import _BsonArrowTypes, _atypes, ObjectIdType, Decimal128StringType

# Cython imports
from cpython cimport PyBytes_Size, object
from cython.operator cimport dereference
from libcpp cimport bool as cbool
from libcpp.map cimport map
from libcpp.vector cimport vector
from libc.stdlib cimport malloc, free
from pyarrow.lib cimport *
from pymongoarrow.libarrow cimport *
from pymongoarrow.libbson cimport *


# libbson version
libbson_version = bson_get_version().decode('utf-8')

# BSON tools

cdef const bson_t* bson_reader_read_safe(bson_reader_t* stream_reader) except? NULL:
    cdef cbool reached_eof = False
    cdef const bson_t* doc = bson_reader_read(stream_reader, &reached_eof)
    if doc == NULL and reached_eof is False:
        raise InvalidBSON("Could not read BSON document stream")
    return doc

_builder_type_map = {
    BSON_TYPE_INT32: Int32Builder,
    BSON_TYPE_INT64: Int64Builder,
    BSON_TYPE_DOUBLE: DoubleBuilder,
    BSON_TYPE_DATE_TIME: DatetimeBuilder,
    BSON_TYPE_OID: ObjectIdBuilder,
    BSON_TYPE_UTF8: StringBuilder,
    BSON_TYPE_BOOL: BoolBuilder,
    BSON_TYPE_DOCUMENT: DocumentBuilder,
<<<<<<< HEAD
    BSON_TYPE_DECIMAL128: StringBuilder,
    BSON_TYPE_ARRAY: ListBuilder,
=======
    BSON_TYPE_DECIMAL128: StringBuilder
>>>>>>> b9c51640
}

_field_type_map = {
    BSON_TYPE_INT32: int32(),
    BSON_TYPE_INT64: int64(),
    BSON_TYPE_DOUBLE: float64(),
    BSON_TYPE_OID: ObjectIdType(),
    BSON_TYPE_UTF8: string(),
    BSON_TYPE_BOOL: bool_(),
<<<<<<< HEAD
    BSON_TYPE_DECIMAL128: Decimal128StringType(),
}

cdef extract_field_dtype(bson_iter_t * doc_iter, bson_iter_t * child_iter, bson_type_t value_t, context):
    if value_t in _field_type_map:
        field_type = _field_type_map[value_t]
    elif value_t == BSON_TYPE_ARRAY:
        bson_iter_recurse(doc_iter, child_iter)
        list_dtype = extract_array_dtype(child_iter, context)
        field_type = list_(list_dtype)
    elif value_t == BSON_TYPE_DOCUMENT:
        bson_iter_recurse(doc_iter, child_iter)
        field_type = extract_document_dtype(child_iter, context)
    elif value_t == BSON_TYPE_DATE_TIME:
        field_type = timestamp('ms', tz=context.tzinfo)
    else:
        raise PyMongoArrowError('unknown value type {}'.format(value_t))
    return field_type
=======
    BSON_TYPE_DECIMAL128: Decimal128StringType()
}

>>>>>>> b9c51640

cdef extract_document_dtype(bson_iter_t * doc_iter, context):
    """Get the appropropriate data type for a sub document"""
    cdef const char* key
    cdef bson_type_t value_t
    cdef bson_iter_t child_iter
    fields = []
    while bson_iter_next(doc_iter):
        key = bson_iter_key(doc_iter)
        value_t = bson_iter_type(doc_iter)
<<<<<<< HEAD
        field_type = extract_field_dtype(doc_iter, &child_iter, value_t, context)
        fields.append(field(key.decode('utf-8'), field_type))
    return struct(fields)

cdef extract_array_dtype(bson_iter_t * doc_iter, context):
    """Get the appropropriate data type for a sub document"""
    cdef const char* key
    cdef bson_type_t value_t
    cdef bson_iter_t child_iter
    fields = []
    first_item = bson_iter_next(doc_iter)
    value_t = bson_iter_type(doc_iter)
    return extract_field_dtype(doc_iter, &child_iter, value_t, context)

def process_bson_stream(bson_stream, context, value_builder=None):
=======
        if value_t in _field_type_map:
            field_type = _field_type_map[value_t]
        elif value_t == BSON_TYPE_DOCUMENT:
            bson_iter_recurse(doc_iter, &child_iter)
            field_type = extract_document_dtype(&child_iter, context)
        elif value_t == BSON_TYPE_DATE_TIME:
            field_type = timestamp('ms', tz=context.tzinfo)

        fields.append(field(key.decode('utf-8'), field_type))
    return struct(fields)


def process_bson_stream(bson_stream, context):
>>>>>>> b9c51640
    """Process a bson byte stream using a PyMongoArrowContext"""
    cdef const uint8_t* docstream = <const uint8_t *>bson_stream
    cdef size_t length = <size_t>PyBytes_Size(bson_stream)
    cdef bson_reader_t* stream_reader = bson_reader_new_from_data(docstream, length)
    cdef char *decimal128_str = <char *> malloc(
        BSON_DECIMAL128_STRING * sizeof(char))
    cdef uint32_t str_len
    cdef const uint8_t *doc_buf = NULL
    cdef uint32_t doc_buf_len = 0;
<<<<<<< HEAD
    cdef const uint8_t *arr_buf = NULL
    cdef uint32_t arr_buf_len = 0;
=======
>>>>>>> b9c51640
    cdef bson_decimal128_t dec128
    cdef bson_type_t value_t
    cdef const char * bson_str
    cdef StructType struct_dtype
    cdef const bson_t * doc = NULL
    cdef bson_iter_t doc_iter
    cdef bson_iter_t child_iter
    cdef const char* key
    cdef Py_ssize_t count = 0

    builder_map = context.builder_map

    # Alias types for performance.
    t_int32 = _BsonArrowTypes.int32
    t_int64 = _BsonArrowTypes.int64
    t_double = _BsonArrowTypes.double
    t_datetime = _BsonArrowTypes.datetime
    t_oid = _BsonArrowTypes.objectid
    t_string = _BsonArrowTypes.string
    t_bool = _BsonArrowTypes.bool
    t_document = _BsonArrowTypes.document
<<<<<<< HEAD
    t_array = _BsonArrowTypes.array
=======
>>>>>>> b9c51640

    # initialize count to current length of builders
    for _, builder in builder_map.items():
        count = len(builder)
        break
    try:
        while True:
            doc = bson_reader_read_safe(stream_reader)
            if doc == NULL:
                break
            if not bson_iter_init(&doc_iter, doc):
                raise InvalidBSON("Could not read BSON document")
            while bson_iter_next(&doc_iter):
                key = bson_iter_key(&doc_iter)
<<<<<<< HEAD
                if value_builder is not None:
                    builder = value_builder
                else:
                    builder = builder_map.get(key)
=======
                builder = builder_map.get(key)
>>>>>>> b9c51640
                if builder is None:
                    builder = builder_map.get(key)
                if builder is None and context.schema is None:
                    # Get the appropriate builder for the current field.
                    value_t = bson_iter_type(&doc_iter)
                    builder_type = _builder_type_map.get(value_t)
                    if builder_type is None:
                        continue

                    # Handle the parameterized builders.
                    if builder_type == DatetimeBuilder and context.tzinfo is not None:
                        arrow_type = timestamp('ms', tz=context.tzinfo)
                        builder = DatetimeBuilder(dtype=arrow_type)

                    elif builder_type == DocumentBuilder:
                        bson_iter_recurse(&doc_iter, &child_iter)
                        struct_dtype = extract_document_dtype(&child_iter, context)
                        builder = DocumentBuilder(struct_dtype, context.tzinfo)
<<<<<<< HEAD
                    elif builder_type == ListBuilder:
                        bson_iter_recurse(&doc_iter, &child_iter)
                        list_dtype = extract_array_dtype(&child_iter, context)
                        list_dtype = list_(list_dtype)
                        builder = ListBuilder(list_dtype, context.tzinfo, value_builder=value_builder)
                    else:
                        builder = builder_type()
                    if value_builder is None:
                        builder_map[key] = builder
=======
                    else:
                        builder = builder_type()

                    builder_map[key] = builder
>>>>>>> b9c51640
                    for _ in range(count):
                        builder.append_null()

                if builder is None:
                    continue
<<<<<<< HEAD
=======

>>>>>>> b9c51640
                ftype = builder.type_marker
                value_t = bson_iter_type(&doc_iter)
                if ftype == t_int32:
                    if value_t == BSON_TYPE_INT32:
                        builder.append(bson_iter_int32(&doc_iter))
<<<<<<< HEAD
                    else:
                        builder.append_null()
                elif ftype == t_int64:
                    if (value_t == BSON_TYPE_INT64 or
                            value_t == BSON_TYPE_BOOL or
                            value_t == BSON_TYPE_DOUBLE or
                            value_t == BSON_TYPE_INT32):
                        builder.append(bson_iter_as_int64(&doc_iter))
                    else:
                        builder.append_null()
                elif ftype == t_oid:
                    if value_t == BSON_TYPE_OID:
                        builder.append(<bytes>(<uint8_t*>bson_iter_oid(&doc_iter))[:12])
                    else:
                        builder.append_null()
                elif ftype == t_string:
                    if value_t == BSON_TYPE_UTF8:
                        bson_str = bson_iter_utf8(&doc_iter, &str_len)
                        builder.append(<bytes>(bson_str)[:str_len])
                    elif value_t == BSON_TYPE_DECIMAL128:
                        bson_iter_decimal128(&doc_iter, &dec128)
                        bson_decimal128_to_string(&dec128, decimal128_str)
                        builder.append(<bytes>(decimal128_str))
                    else:
                        builder.append_null()
                elif ftype == t_double:
                    if (value_t == BSON_TYPE_DOUBLE or
                            value_t == BSON_TYPE_BOOL or
                            value_t == BSON_TYPE_INT32 or
                            value_t == BSON_TYPE_INT64):
                        builder.append(bson_iter_as_double(&doc_iter))
                    else:
                        builder.append_null()
                elif ftype == t_datetime:
                    if value_t == BSON_TYPE_DATE_TIME:
                        builder.append(bson_iter_date_time(&doc_iter))
                    else:
                        builder.append_null()
                elif ftype == t_bool:
                    if value_t == BSON_TYPE_BOOL:
                        builder.append(bson_iter_bool(&doc_iter))
                    else:
                        builder.append_null()
                elif ftype == t_document:
                    if value_t == BSON_TYPE_DOCUMENT:
                        bson_iter_document(&doc_iter, &doc_buf_len, &doc_buf)
                        if doc_buf_len <= 0:
                            raise ValueError("Subdocument is invalid")
                        builder.append(<bytes>doc_buf[:doc_buf_len])
                    else:
                        builder.append_null()
                elif ftype == t_array:
                    if value_t == BSON_TYPE_ARRAY:
                        bson_iter_array(&doc_iter, &doc_buf_len, &doc_buf)
                        if doc_buf_len <= 0:
                            raise ValueError("Subarray is invalid")
                        builder.append(<bytes>doc_buf[:doc_buf_len])
                    else:
                        builder.append_null()
=======
                    else:
                        builder.append_null()
                elif ftype == t_int64:
                    if (value_t == BSON_TYPE_INT64 or
                            value_t == BSON_TYPE_BOOL or
                            value_t == BSON_TYPE_DOUBLE or
                            value_t == BSON_TYPE_INT32):
                        builder.append(bson_iter_as_int64(&doc_iter))
                    else:
                        builder.append_null()
                elif ftype == t_oid:
                    if value_t == BSON_TYPE_OID:
                        builder.append(<bytes>(<uint8_t*>bson_iter_oid(&doc_iter))[:12])
                    else:
                        builder.append_null()
                elif ftype == t_string:
                    if value_t == BSON_TYPE_UTF8:
                        bson_str = bson_iter_utf8(&doc_iter, &str_len)
                        builder.append(<bytes>(bson_str)[:str_len])
                    elif value_t == BSON_TYPE_DECIMAL128:
                        bson_iter_decimal128(&doc_iter, &dec128)
                        bson_decimal128_to_string(&dec128, decimal128_str)
                        builder.append(<bytes>(decimal128_str))
                    else:
                        builder.append_null()
                elif ftype == t_double:
                    if (value_t == BSON_TYPE_DOUBLE or
                            value_t == BSON_TYPE_BOOL or
                            value_t == BSON_TYPE_INT32 or
                            value_t == BSON_TYPE_INT64):
                        builder.append(bson_iter_as_double(&doc_iter))
                    else:
                        builder.append_null()
                elif ftype == t_datetime:
                    if value_t == BSON_TYPE_DATE_TIME:
                        builder.append(bson_iter_date_time(&doc_iter))
                    else:
                        builder.append_null()
                elif ftype == t_bool:
                    if value_t == BSON_TYPE_BOOL:
                        builder.append(bson_iter_bool(&doc_iter))
                    else:
                        builder.append_null()
                elif ftype == t_document:
                    if value_t == BSON_TYPE_DOCUMENT:
                        bson_iter_document(&doc_iter, &doc_buf_len, &doc_buf)
                        if doc_buf_len <= 0:
                            raise ValueError("Subdocument is invalid")
                        builder.append(<bytes>doc_buf[:doc_buf_len])
                    else:
                        builder.append_null()
>>>>>>> b9c51640
                else:
                    raise PyMongoArrowError('unknown ftype {}'.format(ftype))
            count += 1
            for _, builder in builder_map.items():
                if len(builder) != count:
                    # Append null to account for any missing field(s)
                    builder.append_null()
    finally:
        bson_reader_destroy(stream_reader)
        free(decimal128_str)


# Builders

cdef class _ArrayBuilderBase:
    def append_values(self, values):
        for value in values:
            if value is None or value is np.nan:
                self.append_null()
            else:
                self.append(value)


cdef class StringBuilder(_ArrayBuilderBase):
    type_marker = _BsonArrowTypes.string
    cdef:
        shared_ptr[CStringBuilder] builder

    def __cinit__(self, MemoryPool memory_pool=None):
        cdef CMemoryPool* pool = maybe_unbox_memory_pool(memory_pool)
        self.builder.reset(new CStringBuilder(pool))

    cpdef append_null(self):
        self.builder.get().AppendNull()

    def __len__(self):
        return self.builder.get().length()

    cpdef append(self, value):
        self.builder.get().Append(tobytes(value))

    cpdef finish(self):
        cdef shared_ptr[CArray] out
        with nogil:
            self.builder.get().Finish(&out)
        return pyarrow_wrap_array(out)

    cdef shared_ptr[CStringBuilder] unwrap(self):
        return self.builder


cdef class ObjectIdBuilder(_ArrayBuilderBase):
    type_marker = _BsonArrowTypes.objectid
    cdef:
        shared_ptr[CFixedSizeBinaryBuilder] builder

    def __cinit__(self, MemoryPool memory_pool=None):
        cdef shared_ptr[CDataType] dtype = fixed_size_binary(12)
        cdef CMemoryPool* pool = maybe_unbox_memory_pool(memory_pool)
        self.builder.reset(new CFixedSizeBinaryBuilder(dtype, pool))

    cpdef append_null(self):
        self.builder.get().AppendNull()

    def __len__(self):
        return self.builder.get().length()

    cpdef append(self, value):
        self.builder.get().Append(value)

    cpdef finish(self):
        cdef shared_ptr[CArray] out
        with nogil:
            self.builder.get().Finish(&out)
        return pyarrow_wrap_array(out)

    cdef shared_ptr[CFixedSizeBinaryBuilder] unwrap(self):
        return self.builder


cdef class Int32Builder(_ArrayBuilderBase):
    type_marker = _BsonArrowTypes.int32
    cdef:
        shared_ptr[CInt32Builder] builder

    def __cinit__(self, MemoryPool memory_pool=None):
        cdef CMemoryPool* pool = maybe_unbox_memory_pool(memory_pool)
        self.builder.reset(new CInt32Builder(pool))

    cpdef append_null(self):
        self.builder.get().AppendNull()

    def __len__(self):
        return self.builder.get().length()

    cpdef append(self, value):
        self.builder.get().Append(value)

    cpdef finish(self):
        cdef shared_ptr[CArray] out
        with nogil:
            self.builder.get().Finish(&out)
        return pyarrow_wrap_array(out)

    cdef shared_ptr[CInt32Builder] unwrap(self):
        return self.builder


cdef class Int64Builder(_ArrayBuilderBase):
    type_marker = _BsonArrowTypes.int64
    cdef:
        shared_ptr[CInt64Builder] builder

    def __cinit__(self, MemoryPool memory_pool=None):
        cdef CMemoryPool* pool = maybe_unbox_memory_pool(memory_pool)
        self.builder.reset(new CInt64Builder(pool))

    cpdef append_null(self):
        self.builder.get().AppendNull()

    def __len__(self):
        return self.builder.get().length()

    cpdef append(self, value):
        self.builder.get().Append(value)

    cpdef finish(self):
        cdef shared_ptr[CArray] out
        with nogil:
            self.builder.get().Finish(&out)
        return pyarrow_wrap_array(out)

    cdef shared_ptr[CInt64Builder] unwrap(self):
        return self.builder


cdef class DoubleBuilder(_ArrayBuilderBase):
    type_marker = _BsonArrowTypes.double
    cdef:
        shared_ptr[CDoubleBuilder] builder

    def __cinit__(self, MemoryPool memory_pool=None):
        cdef CMemoryPool* pool = maybe_unbox_memory_pool(memory_pool)
        self.builder.reset(new CDoubleBuilder(pool))

    cpdef append_null(self):
        self.builder.get().AppendNull()

    def __len__(self):
        return self.builder.get().length()

    cpdef append(self, value):
        self.builder.get().Append(value)

    cpdef finish(self):
        cdef shared_ptr[CArray] out
        with nogil:
            self.builder.get().Finish(&out)
        return pyarrow_wrap_array(out)

    cdef shared_ptr[CDoubleBuilder] unwrap(self):
        return self.builder


cdef class DatetimeBuilder(_ArrayBuilderBase):
    type_marker = _BsonArrowTypes.datetime
    cdef:
        shared_ptr[CTimestampBuilder] builder
        TimestampType dtype

    def __cinit__(self, TimestampType dtype=timestamp('ms'),
                  MemoryPool memory_pool=None):
        cdef CMemoryPool* pool = maybe_unbox_memory_pool(memory_pool)
        if dtype.unit != 'ms':
            raise TypeError("PyMongoArrow only supports millisecond "
                            "temporal resolution compatible with MongoDB's "
                            "UTC datetime type.")
        self.dtype = dtype
        self.builder.reset(new CTimestampBuilder(
            pyarrow_unwrap_data_type(self.dtype), pool))

    cpdef append_null(self):
        self.builder.get().AppendNull()

    def __len__(self):
        return self.builder.get().length()

    cpdef append(self, value):
        self.builder.get().Append(value)

    cpdef finish(self):
        cdef shared_ptr[CArray] out
        with nogil:
            self.builder.get().Finish(&out)
        return pyarrow_wrap_array(out)

    @property
    def unit(self):
        return self.dtype

    cdef shared_ptr[CTimestampBuilder] unwrap(self):
        return self.builder


cdef class BoolBuilder(_ArrayBuilderBase):
    type_marker = _BsonArrowTypes.bool
    cdef:
        shared_ptr[CBooleanBuilder] builder

    def __cinit__(self, MemoryPool memory_pool=None):
        cdef CMemoryPool* pool = maybe_unbox_memory_pool(memory_pool)
        self.builder.reset(new CBooleanBuilder(pool))

    cpdef append_null(self):
        self.builder.get().AppendNull()

    def __len__(self):
        return self.builder.get().length()

    cpdef append(self, value):
        self.builder.get().Append(<c_bool>value)

    cpdef finish(self):
        cdef shared_ptr[CArray] out
        with nogil:
            self.builder.get().Finish(&out)
        return pyarrow_wrap_array(out)

    cdef shared_ptr[CBooleanBuilder] unwrap(self):
        return self.builder



cdef object get_field_builder(field, tzinfo):
    """"Find the appropriate field builder given a pyarrow field"""
    cdef object field_builder
<<<<<<< HEAD
    cdef DataType field_type
    if isinstance(field, DataType):
        field_type = field
    else:
        field_type = field.type
=======
    field_type = field.type
>>>>>>> b9c51640
    if _atypes.is_int32(field_type):
        field_builder = Int32Builder()
    elif _atypes.is_int64(field_type):
        field_builder = Int64Builder()
    elif _atypes.is_float64(field_type):
        field_builder = DoubleBuilder()
    elif _atypes.is_timestamp(field_type):
        if tzinfo and field_type.tz is None:
            field_type = timestamp(field_type.unit, tz=tzinfo)
        field_builder = DatetimeBuilder(field_type)
    elif _atypes.is_string(field_type):
        field_builder = StringBuilder()
    elif _atypes.is_boolean(field_type):
        field_builder = BoolBuilder()
    elif _atypes.is_struct(field_type):
        field_builder = DocumentBuilder(field_type, tzinfo)
<<<<<<< HEAD
    elif _atypes.is_list(field_type):
        field_builder = ListBuilder(field_type, tzinfo)
=======
>>>>>>> b9c51640
    elif getattr(field_type, '_type_marker') == _BsonArrowTypes.objectid:
        field_builder = ObjectIdBuilder()
    elif getattr(field_type, '_type_marker') == _BsonArrowTypes.decimal128_str:
        field_builder = StringBuilder()
    else:
        field_builder = StringBuilder()
    return field_builder


cdef class DocumentBuilder(_ArrayBuilderBase):
    type_marker = _BsonArrowTypes.document

    cdef:
        shared_ptr[CStructBuilder] builder
        object dtype
        object context

    def __cinit__(self, StructType dtype, tzinfo=None, MemoryPool memory_pool=None):
        cdef StringBuilder field_builder
        cdef vector[shared_ptr[CArrayBuilder]] c_field_builders
        cdef CMemoryPool* pool = maybe_unbox_memory_pool(memory_pool)

        self.dtype = dtype
        if not _atypes.is_struct(dtype):
            raise ValueError("dtype must be a struct()")

        self.context = context = PyMongoArrowContext(None, {})
        context.tzinfo = tzinfo
        builder_map = context.builder_map

        for field in dtype:
            field_builder = <StringBuilder>get_field_builder(field, tzinfo)
            builder_map[field.name.encode('utf-8')] = field_builder
            c_field_builders.push_back(<shared_ptr[CArrayBuilder]>field_builder.builder)

        self.builder.reset(new CStructBuilder(pyarrow_unwrap_data_type(dtype), pool, c_field_builders))

    @property
    def dtype(self):
        return self.dtype

    cpdef append_null(self):
        self.builder.get().AppendNull()

    def __len__(self):
        return self.builder.get().length()

    cpdef append(self, value):
        if not isinstance(value, bytes):
            value = bson.encode(value)
        # Populate the child builders.
        process_bson_stream(value, self.context)
        # Append an element to the Struct. "All child-builders' Append method
        # must be called independently to maintain data-structure consistency."
        # Pass "true" for is_valid.
        self.builder.get().Append(True)

    cpdef finish(self):
        cdef shared_ptr[CArray] out
        with nogil:
            self.builder.get().Finish(&out)
        return pyarrow_wrap_array(out)

    cdef shared_ptr[CStructBuilder] unwrap(self):
<<<<<<< HEAD
        return self.builder


cdef class ListBuilder(_ArrayBuilderBase):
    type_marker = _BsonArrowTypes.array

    cdef:
        shared_ptr[CListBuilder] builder
        _ArrayBuilderBase child_builder
        object dtype
        object context

    def __cinit__(self, DataType dtype, tzinfo=None, MemoryPool memory_pool=None, value_builder=None):
        cdef StringBuilder field_builder
        cdef CMemoryPool* pool = maybe_unbox_memory_pool(memory_pool)
        cdef shared_ptr[CArrayBuilder] grandchild_builder
        self.dtype = dtype
        if not _atypes.is_list(dtype):
            raise ValueError("dtype must be a list_()")
        self.context = context = PyMongoArrowContext(None, {})
        self.context.tzinfo = tzinfo
        field_builder = <StringBuilder>get_field_builder(self.dtype.value_type, tzinfo)
        grandchild_builder = <shared_ptr[CArrayBuilder]>field_builder.builder
        self.child_builder = field_builder
        self.builder.reset(new CListBuilder(pool, grandchild_builder, pyarrow_unwrap_data_type(dtype)))


    @property
    def dtype(self):
        return self.dtype

    cpdef append_null(self):
        self.builder.get().AppendNull()

    def __len__(self):
        return self.builder.get().length()

    cpdef append(self, value, value_builder=None):
        if not isinstance(value, bytes):
            value = bson.encode(value)
        # Append an element to the Struct. "All child-builders' Append method
        # must be called independently to maintain data-structure consistency."
        # Pass "true" for is_valid.
        self.builder.get().Append(True)
        process_bson_stream(value, self.context, value_builder=self.child_builder)


    cpdef finish(self):
        cdef shared_ptr[CArray] out
        with nogil:
            self.builder.get().Finish(&out)
        return pyarrow_wrap_array(out)

    cdef shared_ptr[CListBuilder] unwrap(self):
=======
>>>>>>> b9c51640
        return self.builder<|MERGE_RESOLUTION|>--- conflicted
+++ resolved
@@ -25,17 +25,11 @@
 # Python imports
 import bson
 import numpy as np
-<<<<<<< HEAD
-from collections import defaultdict
 from pyarrow import timestamp, struct, field
 from pyarrow.lib import (
     tobytes, StructType, int32, int64, float64, string, bool_, list_
-=======
-from pyarrow import timestamp, struct, field
-from pyarrow.lib import (
-    tobytes, StructType, int32, int64, float64, string, bool_
->>>>>>> b9c51640
 )
+
 from pymongoarrow.errors import InvalidBSON, PyMongoArrowError
 from pymongoarrow.context import PyMongoArrowContext
 from pymongoarrow.types import _BsonArrowTypes, _atypes, ObjectIdType, Decimal128StringType
@@ -73,12 +67,8 @@
     BSON_TYPE_UTF8: StringBuilder,
     BSON_TYPE_BOOL: BoolBuilder,
     BSON_TYPE_DOCUMENT: DocumentBuilder,
-<<<<<<< HEAD
     BSON_TYPE_DECIMAL128: StringBuilder,
     BSON_TYPE_ARRAY: ListBuilder,
-=======
-    BSON_TYPE_DECIMAL128: StringBuilder
->>>>>>> b9c51640
 }
 
 _field_type_map = {
@@ -88,7 +78,6 @@
     BSON_TYPE_OID: ObjectIdType(),
     BSON_TYPE_UTF8: string(),
     BSON_TYPE_BOOL: bool_(),
-<<<<<<< HEAD
     BSON_TYPE_DECIMAL128: Decimal128StringType(),
 }
 
@@ -107,11 +96,7 @@
     else:
         raise PyMongoArrowError('unknown value type {}'.format(value_t))
     return field_type
-=======
-    BSON_TYPE_DECIMAL128: Decimal128StringType()
-}
-
->>>>>>> b9c51640
+
 
 cdef extract_document_dtype(bson_iter_t * doc_iter, context):
     """Get the appropropriate data type for a sub document"""
@@ -122,7 +107,6 @@
     while bson_iter_next(doc_iter):
         key = bson_iter_key(doc_iter)
         value_t = bson_iter_type(doc_iter)
-<<<<<<< HEAD
         field_type = extract_field_dtype(doc_iter, &child_iter, value_t, context)
         fields.append(field(key.decode('utf-8'), field_type))
     return struct(fields)
@@ -138,21 +122,6 @@
     return extract_field_dtype(doc_iter, &child_iter, value_t, context)
 
 def process_bson_stream(bson_stream, context, value_builder=None):
-=======
-        if value_t in _field_type_map:
-            field_type = _field_type_map[value_t]
-        elif value_t == BSON_TYPE_DOCUMENT:
-            bson_iter_recurse(doc_iter, &child_iter)
-            field_type = extract_document_dtype(&child_iter, context)
-        elif value_t == BSON_TYPE_DATE_TIME:
-            field_type = timestamp('ms', tz=context.tzinfo)
-
-        fields.append(field(key.decode('utf-8'), field_type))
-    return struct(fields)
-
-
-def process_bson_stream(bson_stream, context):
->>>>>>> b9c51640
     """Process a bson byte stream using a PyMongoArrowContext"""
     cdef const uint8_t* docstream = <const uint8_t *>bson_stream
     cdef size_t length = <size_t>PyBytes_Size(bson_stream)
@@ -162,11 +131,8 @@
     cdef uint32_t str_len
     cdef const uint8_t *doc_buf = NULL
     cdef uint32_t doc_buf_len = 0;
-<<<<<<< HEAD
     cdef const uint8_t *arr_buf = NULL
     cdef uint32_t arr_buf_len = 0;
-=======
->>>>>>> b9c51640
     cdef bson_decimal128_t dec128
     cdef bson_type_t value_t
     cdef const char * bson_str
@@ -188,10 +154,8 @@
     t_string = _BsonArrowTypes.string
     t_bool = _BsonArrowTypes.bool
     t_document = _BsonArrowTypes.document
-<<<<<<< HEAD
     t_array = _BsonArrowTypes.array
-=======
->>>>>>> b9c51640
+
 
     # initialize count to current length of builders
     for _, builder in builder_map.items():
@@ -206,14 +170,10 @@
                 raise InvalidBSON("Could not read BSON document")
             while bson_iter_next(&doc_iter):
                 key = bson_iter_key(&doc_iter)
-<<<<<<< HEAD
                 if value_builder is not None:
                     builder = value_builder
                 else:
                     builder = builder_map.get(key)
-=======
-                builder = builder_map.get(key)
->>>>>>> b9c51640
                 if builder is None:
                     builder = builder_map.get(key)
                 if builder is None and context.schema is None:
@@ -232,7 +192,6 @@
                         bson_iter_recurse(&doc_iter, &child_iter)
                         struct_dtype = extract_document_dtype(&child_iter, context)
                         builder = DocumentBuilder(struct_dtype, context.tzinfo)
-<<<<<<< HEAD
                     elif builder_type == ListBuilder:
                         bson_iter_recurse(&doc_iter, &child_iter)
                         list_dtype = extract_array_dtype(&child_iter, context)
@@ -242,27 +201,17 @@
                         builder = builder_type()
                     if value_builder is None:
                         builder_map[key] = builder
-=======
-                    else:
-                        builder = builder_type()
-
-                    builder_map[key] = builder
->>>>>>> b9c51640
                     for _ in range(count):
                         builder.append_null()
 
                 if builder is None:
                     continue
-<<<<<<< HEAD
-=======
-
->>>>>>> b9c51640
+
                 ftype = builder.type_marker
                 value_t = bson_iter_type(&doc_iter)
                 if ftype == t_int32:
                     if value_t == BSON_TYPE_INT32:
                         builder.append(bson_iter_int32(&doc_iter))
-<<<<<<< HEAD
                     else:
                         builder.append_null()
                 elif ftype == t_int64:
@@ -322,59 +271,6 @@
                         builder.append(<bytes>doc_buf[:doc_buf_len])
                     else:
                         builder.append_null()
-=======
-                    else:
-                        builder.append_null()
-                elif ftype == t_int64:
-                    if (value_t == BSON_TYPE_INT64 or
-                            value_t == BSON_TYPE_BOOL or
-                            value_t == BSON_TYPE_DOUBLE or
-                            value_t == BSON_TYPE_INT32):
-                        builder.append(bson_iter_as_int64(&doc_iter))
-                    else:
-                        builder.append_null()
-                elif ftype == t_oid:
-                    if value_t == BSON_TYPE_OID:
-                        builder.append(<bytes>(<uint8_t*>bson_iter_oid(&doc_iter))[:12])
-                    else:
-                        builder.append_null()
-                elif ftype == t_string:
-                    if value_t == BSON_TYPE_UTF8:
-                        bson_str = bson_iter_utf8(&doc_iter, &str_len)
-                        builder.append(<bytes>(bson_str)[:str_len])
-                    elif value_t == BSON_TYPE_DECIMAL128:
-                        bson_iter_decimal128(&doc_iter, &dec128)
-                        bson_decimal128_to_string(&dec128, decimal128_str)
-                        builder.append(<bytes>(decimal128_str))
-                    else:
-                        builder.append_null()
-                elif ftype == t_double:
-                    if (value_t == BSON_TYPE_DOUBLE or
-                            value_t == BSON_TYPE_BOOL or
-                            value_t == BSON_TYPE_INT32 or
-                            value_t == BSON_TYPE_INT64):
-                        builder.append(bson_iter_as_double(&doc_iter))
-                    else:
-                        builder.append_null()
-                elif ftype == t_datetime:
-                    if value_t == BSON_TYPE_DATE_TIME:
-                        builder.append(bson_iter_date_time(&doc_iter))
-                    else:
-                        builder.append_null()
-                elif ftype == t_bool:
-                    if value_t == BSON_TYPE_BOOL:
-                        builder.append(bson_iter_bool(&doc_iter))
-                    else:
-                        builder.append_null()
-                elif ftype == t_document:
-                    if value_t == BSON_TYPE_DOCUMENT:
-                        bson_iter_document(&doc_iter, &doc_buf_len, &doc_buf)
-                        if doc_buf_len <= 0:
-                            raise ValueError("Subdocument is invalid")
-                        builder.append(<bytes>doc_buf[:doc_buf_len])
-                    else:
-                        builder.append_null()
->>>>>>> b9c51640
                 else:
                     raise PyMongoArrowError('unknown ftype {}'.format(ftype))
             count += 1
@@ -611,15 +507,11 @@
 cdef object get_field_builder(field, tzinfo):
     """"Find the appropriate field builder given a pyarrow field"""
     cdef object field_builder
-<<<<<<< HEAD
     cdef DataType field_type
     if isinstance(field, DataType):
         field_type = field
     else:
         field_type = field.type
-=======
-    field_type = field.type
->>>>>>> b9c51640
     if _atypes.is_int32(field_type):
         field_builder = Int32Builder()
     elif _atypes.is_int64(field_type):
@@ -636,11 +528,8 @@
         field_builder = BoolBuilder()
     elif _atypes.is_struct(field_type):
         field_builder = DocumentBuilder(field_type, tzinfo)
-<<<<<<< HEAD
     elif _atypes.is_list(field_type):
         field_builder = ListBuilder(field_type, tzinfo)
-=======
->>>>>>> b9c51640
     elif getattr(field_type, '_type_marker') == _BsonArrowTypes.objectid:
         field_builder = ObjectIdBuilder()
     elif getattr(field_type, '_type_marker') == _BsonArrowTypes.decimal128_str:
@@ -705,9 +594,7 @@
         return pyarrow_wrap_array(out)
 
     cdef shared_ptr[CStructBuilder] unwrap(self):
-<<<<<<< HEAD
-        return self.builder
-
+        return self.builder
 
 cdef class ListBuilder(_ArrayBuilderBase):
     type_marker = _BsonArrowTypes.array
@@ -760,6 +647,4 @@
         return pyarrow_wrap_array(out)
 
     cdef shared_ptr[CListBuilder] unwrap(self):
-=======
->>>>>>> b9c51640
         return self.builder