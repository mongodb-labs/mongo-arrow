# Copyright 2021-present MongoDB, Inc.
#
# Licensed under the Apache License, Version 2.0 (the "License");
# you may not use this file except in compliance with the License.
# You may obtain a copy of the License at
#
# http://www.apache.org/licenses/LICENSE-2.0
#
# Unless required by applicable law or agreed to in writing, software
# distributed under the License is distributed on an "AS IS" BASIS,
# WITHOUT WARRANTIES OR CONDITIONS OF ANY KIND, either express or implied.
# See the License for the specific language governing permissions and
# limitations under the License.

# Cython compiler directives
# distutils: language=c++
# cython: language_level=3

# Stdlib imports
import copy
import datetime
import enum
import sys

# Python imports
import bson
import numpy as np
from pyarrow import timestamp, struct, field
from pyarrow.lib import (
    tobytes, StructType, int32, int64, float64, string, bool_, list_
)

from pymongoarrow.errors import InvalidBSON, PyMongoArrowError
from pymongoarrow.context import PyMongoArrowContext
from pymongoarrow.types import _BsonArrowTypes, _atypes, ObjectIdType, Decimal128Type as Decimal128Type_, BinaryType, CodeType

# Cython imports
from cpython cimport PyBytes_Size, object
from cython.operator cimport dereference, preincrement
from libcpp cimport bool as cbool
from libcpp.map cimport map
from libcpp.string cimport string as cstring
from libc.string cimport strlen, memcpy
from libcpp.vector cimport vector
from pyarrow.lib cimport *
from pymongoarrow.libarrow cimport *
from pymongoarrow.libbson cimport *


# libbson version
libbson_version = bson_get_version().decode('utf-8')

# BSON tools

cdef const bson_t* bson_reader_read_safe(bson_reader_t* stream_reader) except? NULL:
    cdef cbool reached_eof = False
    cdef const bson_t* doc = bson_reader_read(stream_reader, &reached_eof)
    if doc == NULL and reached_eof is False:
        raise InvalidBSON("Could not read BSON document stream")
    return doc

_builder_type_map = {
    BSON_TYPE_INT32: Int32Builder,
    BSON_TYPE_INT64: Int64Builder,
    BSON_TYPE_DOUBLE: DoubleBuilder,
    BSON_TYPE_DATE_TIME: DatetimeBuilder,
    BSON_TYPE_OID: ObjectIdBuilder,
    BSON_TYPE_UTF8: StringBuilder,
    BSON_TYPE_BOOL: BoolBuilder,
    BSON_TYPE_DOCUMENT: DocumentBuilder,
    BSON_TYPE_DECIMAL128: Decimal128Builder,
    BSON_TYPE_ARRAY: ListBuilder,
    BSON_TYPE_BINARY: BinaryBuilder,
    BSON_TYPE_CODE: CodeBuilder,
}

_field_type_map = {
    BSON_TYPE_INT32: int32(),
    BSON_TYPE_INT64: int64(),
    BSON_TYPE_DOUBLE: float64(),
    BSON_TYPE_OID: ObjectIdType(),
    BSON_TYPE_UTF8: string(),
    BSON_TYPE_BOOL: bool_(),
    BSON_TYPE_DECIMAL128: Decimal128Type_(),
    BSON_TYPE_CODE: CodeType(),
}


cdef object extract_field_dtype(bson_iter_t * doc_iter, bson_iter_t * child_iter, bson_type_t value_t, object context):
    """Get the appropriate data type for a specific field"""
    cdef const uint8_t *val_buf = NULL
    cdef uint32_t val_buf_len = 0
    cdef bson_subtype_t subtype

    if value_t in _field_type_map:
        field_type = _field_type_map[value_t]
    elif value_t == BSON_TYPE_ARRAY:
        bson_iter_recurse(doc_iter, child_iter)
        list_dtype = extract_array_dtype(child_iter, context)
        field_type = list_(list_dtype)
    elif value_t == BSON_TYPE_DOCUMENT:
        bson_iter_recurse(doc_iter, child_iter)
        field_type = extract_document_dtype(child_iter, context)
    elif value_t == BSON_TYPE_DATE_TIME:
        field_type = timestamp('ms', tz=context.tzinfo)
    elif value_t == BSON_TYPE_BINARY:
        bson_iter_binary (doc_iter, &subtype, &val_buf_len, &val_buf)
        field_type = BinaryType(subtype)
    elif value_t == BSON_TYPE_NULL:
        field_type = None
    else:
        raise PyMongoArrowError('unknown value type {}'.format(value_t))
    return field_type


cdef object extract_document_dtype(bson_iter_t * doc_iter, object context):
    """Get the appropriate data type for a sub document"""
    cdef const char* key
    cdef bson_type_t value_t
    cdef bson_iter_t child_iter
    fields = []
    while bson_iter_next(doc_iter):
        key = bson_iter_key(doc_iter)
        value_t = bson_iter_type(doc_iter)
        field_type = extract_field_dtype(doc_iter, &child_iter, value_t, context)
        if field_type is not None:
            fields.append(field(key.decode('utf-8'), field_type))
    if fields:
        return struct(fields)
    return None


cdef object extract_array_dtype(bson_iter_t * doc_iter, object context):
    """Get the appropriate data type for a sub array"""
    cdef const char* key
    cdef bson_type_t value_t
    cdef bson_iter_t child_iter
    fields = []
    while bson_iter_next(doc_iter):
        value_t = bson_iter_type(doc_iter)
        field_type = extract_field_dtype(doc_iter, &child_iter, value_t, context)
        if field_type is not None:
            return field_type
    return None


def process_bson_stream(bson_stream, context, arr_value_builder=None):
    """Process a bson byte stream using a PyMongoArrowContext"""
    cdef const uint8_t* docstream = <const uint8_t *>bson_stream
    cdef size_t length = <size_t>PyBytes_Size(bson_stream)
    process_raw_bson_stream(bson_stream, length, context, arr_value_builder)


cdef void process_raw_bson_stream(const uint8_t * docstream, size_t length, object context, object arr_value_builder) except *:
    cdef bson_reader_t* stream_reader = bson_reader_new_from_data(docstream, length)
    cdef uint32_t str_len
    cdef uint8_t dec128_buf[16]
    cdef const uint8_t *val_buf = NULL
    cdef uint32_t val_buf_len = 0
    cdef bson_decimal128_t dec128
    cdef bson_type_t value_t
    cdef const char * bson_str = NULL
    cdef StructType struct_dtype
    cdef const bson_t * doc = NULL
    cdef bson_iter_t doc_iter
    cdef bson_iter_t child_iter
    cdef const char* key
    cdef uint8_t ftype
    cdef Py_ssize_t count = 0
    cdef uint8_t byte_order_status = 0
    cdef map[cstring, void *] builder_map
    cdef map[cstring, void*].iterator it
    cdef bson_subtype_t subtype

    cdef _ArrayBuilderBase builder = None
    cdef Int32Builder int32_builder
    cdef DoubleBuilder double_builder
    cdef ObjectIdBuilder objectid_builder
    cdef StringBuilder string_builder
    cdef CodeBuilder code_builder
    cdef Int64Builder int64_builder
    cdef BoolBuilder bool_builder
    cdef BinaryBuilder binary_builder
    cdef DatetimeBuilder datetime_builder
    cdef Decimal128Builder dec128_builder
    cdef ListBuilder list_builder
    cdef DocumentBuilder doc_builder

    # Build up a map of the builders.
    for key, value in context.builder_map.items():
        builder_map[key] = <void *>value

    # Initialize count to current length of builders.
    if len(context.builder_map):
        builder = next(iter(context.builder_map.values()))
        count = len(builder)

    try:
        while True:
            doc = bson_reader_read_safe(stream_reader)
            if doc == NULL:
                break
            if not bson_iter_init(&doc_iter, doc):
                raise InvalidBSON("Could not read BSON document")
            while bson_iter_next(&doc_iter):
                key = bson_iter_key(&doc_iter)
                builder = None
                if arr_value_builder is not None:
                    builder = arr_value_builder
                else:
                    it = builder_map.find(key)
                    if it != builder_map.end():
                        builder = <_ArrayBuilderBase>builder_map[key]

                if builder is None:
                    it = builder_map.find(key)
                    if it != builder_map.end():
                        builder = <_ArrayBuilderBase>builder_map[key]

                if builder is None and context.schema is None:
                    # Get the appropriate builder for the current field.
                    value_t = bson_iter_type(&doc_iter)
                    builder_type = _builder_type_map.get(value_t)
                    if builder_type is None:
                        continue

                    # Handle the parameterized builders.
                    if builder_type == DatetimeBuilder and context.tzinfo is not None:
                        arrow_type = timestamp('ms', tz=context.tzinfo)
                        builder = DatetimeBuilder(dtype=arrow_type)

                    elif builder_type == DocumentBuilder:
                        bson_iter_recurse(&doc_iter, &child_iter)
                        struct_dtype = extract_document_dtype(&child_iter, context)
                        if struct_dtype is None:
                            continue
                        builder = DocumentBuilder(struct_dtype, context.tzinfo)
                    elif builder_type == ListBuilder:
                        bson_iter_recurse(&doc_iter, &child_iter)
                        list_dtype = extract_array_dtype(&child_iter, context)
                        if list_dtype is None:
                            continue
                        list_dtype = list_(list_dtype)
                        builder = ListBuilder(list_dtype, context.tzinfo, value_builder=arr_value_builder)
                    elif builder_type == BinaryBuilder:
                        bson_iter_binary (&doc_iter, &subtype,
                            &val_buf_len, &val_buf)
                        builder = BinaryBuilder(subtype)
                    else:
                        builder = builder_type()
                    if arr_value_builder is None:
                        builder_map[key] = <void *>builder
                        context.builder_map[key] = builder
                    for _ in range(count):
                        builder.append_null()

                if builder is None:
                    continue

                ftype = builder.type_marker
                value_t = bson_iter_type(&doc_iter)
                if ftype == BSON_TYPE_INT32:
                    int32_builder = builder
                    if value_t == BSON_TYPE_INT32:
<<<<<<< HEAD
                        builder.append(bson_iter_int32(&doc_iter))
                    elif (value_t == BSON_TYPE_INT64 or
                          value_t == BSON_TYPE_BOOL or
                          value_t == BSON_TYPE_DOUBLE):
                        builder.append(bson_iter_as_int64(&doc_iter))
=======
                        int32_builder.append_raw(bson_iter_int32(&doc_iter))
>>>>>>> a3ba75c3
                    else:
                        int32_builder.append_null()
                elif ftype == BSON_TYPE_INT64:
                    int64_builder = builder
                    if (value_t == BSON_TYPE_INT64 or
                            value_t == BSON_TYPE_BOOL or
                            value_t == BSON_TYPE_DOUBLE or
                            value_t == BSON_TYPE_INT32):
                        int64_builder.append_raw(bson_iter_as_int64(&doc_iter))
                    else:
                        int64_builder.append_null()
                elif ftype == BSON_TYPE_OID:
                    objectid_builder = builder
                    if value_t == BSON_TYPE_OID:
                        objectid_builder.append_raw(bson_iter_oid(&doc_iter))
                    else:
                        objectid_builder.append_null()
                elif ftype == BSON_TYPE_UTF8:
                    string_builder = builder
                    if value_t == BSON_TYPE_UTF8:
                        bson_str = bson_iter_utf8(&doc_iter, &str_len)
                        string_builder.append_raw(bson_str, str_len)
                    else:
                        string_builder.append_null()
                elif ftype == BSON_TYPE_CODE:
                    code_builder = builder
                    if value_t == BSON_TYPE_CODE:
                        bson_str = bson_iter_code(&doc_iter, &str_len)
                        code_builder.append_raw(bson_str, str_len)
                    else:
                        code_builder.append_null()
                elif ftype == BSON_TYPE_DECIMAL128:
                    dec128_builder = builder
                    if value_t == BSON_TYPE_DECIMAL128:
                        bson_iter_decimal128(&doc_iter, &dec128)
                        if byte_order_status == 0:
                            if sys.byteorder == 'little':
                                byte_order_status = 1
                            else:
                                byte_order_status = 2
                        if byte_order_status == 1:
                            memcpy(dec128_buf, &dec128.low, 8);
                            memcpy(dec128_buf + 8, &dec128.high, 8)
                            dec128_builder.append_raw(dec128_buf)
                        else:
                            # We do not support big-endian systems.
                            dec128_builder.append_null()
                    else:
                        dec128_builder.append_null()
                elif ftype == BSON_TYPE_DOUBLE:
                    double_builder = builder
                    if (value_t == BSON_TYPE_DOUBLE or
                            value_t == BSON_TYPE_BOOL or
                            value_t == BSON_TYPE_INT32 or
                            value_t == BSON_TYPE_INT64):
                        double_builder.append_raw(bson_iter_as_double(&doc_iter))
                    else:
                        double_builder.append_null()
                elif ftype == BSON_TYPE_DATE_TIME:
                    datetime_builder = builder
                    if value_t == BSON_TYPE_DATE_TIME:
                        datetime_builder.append_raw(bson_iter_date_time(&doc_iter))
                    else:
                        datetime_builder.append_null()
                elif ftype == BSON_TYPE_BOOL:
                    bool_builder = builder
                    if value_t == BSON_TYPE_BOOL:
                        bool_builder.append_raw(bson_iter_bool(&doc_iter))
                    else:
                        bool_builder.append_null()
                elif ftype == BSON_TYPE_DOCUMENT:
                    doc_builder = builder
                    if value_t == BSON_TYPE_DOCUMENT:
                        bson_iter_document(&doc_iter, &val_buf_len, &val_buf)
                        if val_buf_len <= 0:
                            raise ValueError("Subdocument is invalid")
                        doc_builder.append_raw(val_buf, val_buf_len)
                    else:
                        doc_builder.append_null()
                elif ftype == BSON_TYPE_ARRAY:
                    list_builder = builder
                    if value_t == BSON_TYPE_ARRAY:
                        bson_iter_array(&doc_iter, &val_buf_len, &val_buf)
                        if val_buf_len <= 0:
                            raise ValueError("Subarray is invalid")
                        list_builder.append_raw(val_buf, val_buf_len)
                    else:
                        list_builder.append_null()
                elif ftype == BSON_TYPE_BINARY:
                    binary_builder = builder
                    if value_t == BSON_TYPE_BINARY:
                        bson_iter_binary (&doc_iter, &subtype,
                            &val_buf_len, &val_buf)
                        if subtype != binary_builder._subtype:
                            binary_builder.append_null()
                        else:
                            binary_builder.append_raw(<char*>val_buf, val_buf_len)
                else:
                    raise PyMongoArrowError('unknown ftype {}'.format(ftype))

            # Append nulls as needed to builders to account for any missing
            # field(s).
            count += 1
            it = builder_map.begin()
            while it != builder_map.end():
                builder = <_ArrayBuilderBase>(dereference(it).second)
                if len(builder) != count:
                    builder.append_null()
                preincrement(it)
    finally:
        bson_reader_destroy(stream_reader)


# Builders

cdef class _ArrayBuilderBase:
    cdef uint8_t type_marker

    cpdef append_values(self, values):
        for value in values:
            if value is None or value is np.nan:
                self.append_null()
            else:
                self.append(value)


cdef class StringBuilder(_ArrayBuilderBase):
    cdef:
        shared_ptr[CStringBuilder] builder

    def __cinit__(self, MemoryPool memory_pool=None):
        cdef CMemoryPool* pool = maybe_unbox_memory_pool(memory_pool)
        self.builder.reset(new CStringBuilder(pool))
        self.type_marker = BSON_TYPE_UTF8

    cdef append_raw(self, const char * value, uint32_t str_len):
        self.builder.get().Append(value, str_len)

    cpdef append_null(self):
        self.builder.get().AppendNull()

    cpdef append(self, value):
        value = tobytes(value)
        self.append_raw(value, len(value))

    def __len__(self):
        return self.builder.get().length()

    cpdef finish(self):
        cdef shared_ptr[CArray] out
        with nogil:
            self.builder.get().Finish(&out)
        return pyarrow_wrap_array(out)

    cdef shared_ptr[CStringBuilder] unwrap(self):
        return self.builder


cdef class CodeBuilder(StringBuilder):
    def __cinit__(self, MemoryPool memory_pool=None):
        cdef CMemoryPool* pool = maybe_unbox_memory_pool(memory_pool)
        self.builder.reset(new CStringBuilder(pool))
        self.type_marker = BSON_TYPE_CODE

    cpdef finish(self):
        cdef shared_ptr[CArray] out
        with nogil:
            self.builder.get().Finish(&out)
        return pyarrow_wrap_array(out).cast(CodeType())


cdef class ObjectIdBuilder(_ArrayBuilderBase):
    cdef:
        shared_ptr[CFixedSizeBinaryBuilder] builder

    def __cinit__(self, MemoryPool memory_pool=None):
        cdef shared_ptr[CDataType] dtype = fixed_size_binary(12)
        cdef CMemoryPool* pool = maybe_unbox_memory_pool(memory_pool)
        self.builder.reset(new CFixedSizeBinaryBuilder(dtype, pool))
        self.type_marker = BSON_TYPE_OID

    cdef append_raw(self, const bson_oid_t * value):
        self.builder.get().Append(value.bytes)

    cpdef append(self, value):
        self.builder.get().Append(value)

    cpdef append_null(self):
        self.builder.get().AppendNull()

    def __len__(self):
        return self.builder.get().length()

    cpdef finish(self):
        cdef shared_ptr[CArray] out
        with nogil:
            self.builder.get().Finish(&out)
        return pyarrow_wrap_array(out).cast(ObjectIdType())

    cdef shared_ptr[CFixedSizeBinaryBuilder] unwrap(self):
        return self.builder


cdef class Int32Builder(_ArrayBuilderBase):
    cdef:
        shared_ptr[CInt32Builder] builder

    def __cinit__(self, MemoryPool memory_pool=None):
        cdef CMemoryPool* pool = maybe_unbox_memory_pool(memory_pool)
        self.builder.reset(new CInt32Builder(pool))
        self.type_marker = BSON_TYPE_INT32

    cdef append_raw(self, int32_t value):
        self.builder.get().Append(value)

    cpdef append(self, value):
        self.builder.get().Append(value)

    cpdef append_null(self):
        self.builder.get().AppendNull()

    def __len__(self):
        return self.builder.get().length()

    cpdef finish(self):
        cdef shared_ptr[CArray] out
        with nogil:
            self.builder.get().Finish(&out)
        return pyarrow_wrap_array(out)

    cdef shared_ptr[CInt32Builder] unwrap(self):
        return self.builder


cdef class Int64Builder(_ArrayBuilderBase):
    cdef:
        shared_ptr[CInt64Builder] builder

    def __cinit__(self, MemoryPool memory_pool=None):
        cdef CMemoryPool* pool = maybe_unbox_memory_pool(memory_pool)
        self.builder.reset(new CInt64Builder(pool))
        self.type_marker = BSON_TYPE_INT64

    cdef append_raw(self, int64_t value):
        self.builder.get().Append(value)

    cpdef append(self, value):
        self.builder.get().Append(value)

    cpdef append_null(self):
        self.builder.get().AppendNull()

    def __len__(self):
        return self.builder.get().length()

    cpdef finish(self):
        cdef shared_ptr[CArray] out
        with nogil:
            self.builder.get().Finish(&out)
        return pyarrow_wrap_array(out)

    cdef shared_ptr[CInt64Builder] unwrap(self):
        return self.builder


cdef class DoubleBuilder(_ArrayBuilderBase):
    cdef:
        shared_ptr[CDoubleBuilder] builder

    def __cinit__(self, MemoryPool memory_pool=None):
        cdef CMemoryPool* pool = maybe_unbox_memory_pool(memory_pool)
        self.builder.reset(new CDoubleBuilder(pool))
        self.type_marker = BSON_TYPE_DOUBLE

    cdef append_raw(self, double value):
        self.builder.get().Append(value)

    cpdef append(self, value):
        self.builder.get().Append(value)

    cpdef append_null(self):
        self.builder.get().AppendNull()

    def __len__(self):
        return self.builder.get().length()

    cpdef finish(self):
        cdef shared_ptr[CArray] out
        with nogil:
            self.builder.get().Finish(&out)
        return pyarrow_wrap_array(out)

    cdef shared_ptr[CDoubleBuilder] unwrap(self):
        return self.builder


cdef class DatetimeBuilder(_ArrayBuilderBase):
    cdef:
        shared_ptr[CTimestampBuilder] builder
        TimestampType dtype

    def __cinit__(self, TimestampType dtype=timestamp('ms'),
                  MemoryPool memory_pool=None):
        cdef CMemoryPool* pool = maybe_unbox_memory_pool(memory_pool)
        if dtype.unit != 'ms':
            raise TypeError("PyMongoArrow only supports millisecond "
                            "temporal resolution compatible with MongoDB's "
                            "UTC datetime type.")
        self.dtype = dtype
        self.builder.reset(new CTimestampBuilder(
            pyarrow_unwrap_data_type(self.dtype), pool))
        self.type_marker = BSON_TYPE_DATE_TIME

    cdef append_raw(self, int64_t value):
        self.builder.get().Append(value)

    cpdef append(self, value):
        self.builder.get().Append(value)

    cpdef append_null(self):
        self.builder.get().AppendNull()

    def __len__(self):
        return self.builder.get().length()

    @property
    def unit(self):
        return self.dtype

    cpdef finish(self):
        cdef shared_ptr[CArray] out
        with nogil:
            self.builder.get().Finish(&out)
        return pyarrow_wrap_array(out)

    cdef shared_ptr[CTimestampBuilder] unwrap(self):
        return self.builder


cdef class BoolBuilder(_ArrayBuilderBase):
    cdef:
        shared_ptr[CBooleanBuilder] builder

    def __cinit__(self, MemoryPool memory_pool=None):
        cdef CMemoryPool* pool = maybe_unbox_memory_pool(memory_pool)
        self.builder.reset(new CBooleanBuilder(pool))
        self.type_marker = BSON_TYPE_BOOL

    cdef append_raw(self, cbool value):
        self.builder.get().Append(value)

    cpdef append(self, cbool value):
        self.builder.get().Append(value)

    cpdef append_null(self):
        self.builder.get().AppendNull()

    def __len__(self):
        return self.builder.get().length()

    cpdef finish(self):
        cdef shared_ptr[CArray] out
        with nogil:
            self.builder.get().Finish(&out)
        return pyarrow_wrap_array(out)

    cdef shared_ptr[CBooleanBuilder] unwrap(self):
        return self.builder


cdef class Decimal128Builder(_ArrayBuilderBase):
    cdef:
        shared_ptr[CFixedSizeBinaryBuilder] builder

    def __cinit__(self, MemoryPool memory_pool=None):
        cdef shared_ptr[CDataType] dtype = fixed_size_binary(16)
        cdef CMemoryPool* pool = maybe_unbox_memory_pool(memory_pool)
        self.builder.reset(new CFixedSizeBinaryBuilder(dtype, pool))
        self.type_marker = BSON_TYPE_DECIMAL128

    cdef append_raw(self, uint8_t * buf):
        self.builder.get().Append(buf)

    cpdef append(self, value):
        self.builder.get().Append(value)

    cpdef append_null(self):
        self.builder.get().AppendNull()

    def __len__(self):
        return self.builder.get().length()

    cpdef finish(self):
        cdef shared_ptr[CArray] out
        with nogil:
            self.builder.get().Finish(&out)
        return pyarrow_wrap_array(out).cast(Decimal128Type_())

    cdef shared_ptr[CFixedSizeBinaryBuilder] unwrap(self):
        return self.builder


cdef object get_field_builder(object field, object tzinfo):
    """"Find the appropriate field builder given a pyarrow field"""
    cdef object field_builder
    cdef DataType field_type
    if isinstance(field, DataType):
        field_type = field
    else:
        field_type = field.type
    if _atypes.is_int32(field_type):
        field_builder = Int32Builder()
    elif _atypes.is_int64(field_type):
        field_builder = Int64Builder()
    elif _atypes.is_float64(field_type):
        field_builder = DoubleBuilder()
    elif _atypes.is_timestamp(field_type):
        if tzinfo and field_type.tz is None:
            field_type = timestamp(field_type.unit, tz=tzinfo)
        field_builder = DatetimeBuilder(field_type)
    elif _atypes.is_string(field_type):
        field_builder = StringBuilder()
    elif _atypes.is_boolean(field_type):
        field_builder = BoolBuilder()
    elif _atypes.is_struct(field_type):
        field_builder = DocumentBuilder(field_type, tzinfo)
    elif _atypes.is_list(field_type):
        field_builder = ListBuilder(field_type, tzinfo)
    elif getattr(field_type, '_type_marker') == _BsonArrowTypes.objectid:
        field_builder = ObjectIdBuilder()
    elif getattr(field_type, '_type_marker') == _BsonArrowTypes.decimal128:
        field_builder = Decimal128Builder()
    elif getattr(field_type, '_type_marker') == _BsonArrowTypes.binary:
        field_builder = BinaryBuilder(field_type.subtype)
    else:
        field_builder = StringBuilder()
    return field_builder


cdef class DocumentBuilder(_ArrayBuilderBase):
    cdef:
        shared_ptr[CStructBuilder] builder
        object dtype
        object context

    def __cinit__(self, StructType dtype, tzinfo=None, MemoryPool memory_pool=None):
        cdef StringBuilder field_builder
        cdef vector[shared_ptr[CArrayBuilder]] c_field_builders
        cdef CMemoryPool* pool = maybe_unbox_memory_pool(memory_pool)

        self.dtype = dtype
        if not _atypes.is_struct(dtype):
            raise ValueError("dtype must be a struct()")

        self.context = context = PyMongoArrowContext(None, {})
        context.tzinfo = tzinfo
        builder_map = context.builder_map

        for field in dtype:
            field_builder = <StringBuilder>get_field_builder(field, tzinfo)
            builder_map[field.name.encode('utf-8')] = field_builder
            c_field_builders.push_back(<shared_ptr[CArrayBuilder]>field_builder.builder)

        self.builder.reset(new CStructBuilder(pyarrow_unwrap_data_type(dtype), pool, c_field_builders))
        self.type_marker = BSON_TYPE_DOCUMENT

    @property
    def dtype(self):
        return self.dtype

    cdef append_raw(self, const uint8_t * buf, size_t length):
        # Populate the child builders.
        process_raw_bson_stream(buf, length, self.context, None)
        # Append an element to the Struct. "All child-builders' Append method
        # must be called independently to maintain data-structure consistency."
        # Pass "true" for is_valid.
        self.builder.get().Append(True)

    cpdef append(self, value):
        if not isinstance(value, bytes):
            value = bson.encode(value)
        self.append_raw(value, len(value))

    cpdef append_null(self):
        self.builder.get().AppendNull()

    def __len__(self):
        return self.builder.get().length()

    cpdef finish(self):
        cdef shared_ptr[CArray] out
        with nogil:
            self.builder.get().Finish(&out)
        return pyarrow_wrap_array(out)

    cdef shared_ptr[CStructBuilder] unwrap(self):
        return self.builder


cdef class ListBuilder(_ArrayBuilderBase):
    cdef:
        shared_ptr[CListBuilder] builder
        _ArrayBuilderBase child_builder
        object dtype
        object context

    def __cinit__(self, DataType dtype, tzinfo=None, MemoryPool memory_pool=None, value_builder=None):
        cdef StringBuilder field_builder
        cdef CMemoryPool* pool = maybe_unbox_memory_pool(memory_pool)
        cdef shared_ptr[CArrayBuilder] grandchild_builder
        self.dtype = dtype
        if not _atypes.is_list(dtype):
            raise ValueError("dtype must be a list_()")
        self.context = context = PyMongoArrowContext(None, {})
        self.context.tzinfo = tzinfo
        field_builder = <StringBuilder>get_field_builder(self.dtype.value_type, tzinfo)
        grandchild_builder = <shared_ptr[CArrayBuilder]>field_builder.builder
        self.child_builder = field_builder
        self.builder.reset(new CListBuilder(pool, grandchild_builder, pyarrow_unwrap_data_type(dtype)))
        self.type_marker = BSON_TYPE_ARRAY


    @property
    def dtype(self):
        return self.dtype

    cdef append_raw(self, const uint8_t * buf, size_t length):
        # Append an element to the array.
        # arr_value_builder will be appended to by process_bson_stream.
        self.builder.get().Append(True)
        process_raw_bson_stream(buf, length, self.context, self.child_builder)

    cpdef append(self, value):
        if not isinstance(value, bytes):
            value = bson.encode(value)
        self.append_raw(value, len(value))

    cpdef append_null(self):
        self.builder.get().AppendNull()

    def __len__(self):
        return self.builder.get().length()

    cpdef finish(self):
        cdef shared_ptr[CArray] out
        with nogil:
            self.builder.get().Finish(&out)
        return pyarrow_wrap_array(out)

    cdef shared_ptr[CListBuilder] unwrap(self):
        return self.builder


cdef class BinaryBuilder(_ArrayBuilderBase):
    cdef:
        shared_ptr[CBinaryBuilder] builder
        uint8_t _subtype

    def __cinit__(self, uint8_t subtype):
        self._subtype = subtype
        self.builder.reset(new CBinaryBuilder())
        self.type_marker = BSON_TYPE_BINARY

    @property
    def subtype(self):
        return self._subtype

    cdef append_raw(self, const char * value, uint32_t str_len):
        self.builder.get().Append(value, str_len)

    cpdef append_null(self):
        self.builder.get().AppendNull()

    cpdef append(self, value):
        self.append_raw(<const char *>value, len(value))

    def __len__(self):
        return self.builder.get().length()

    cpdef finish(self):
        cdef shared_ptr[CArray] out
        with nogil:
            self.builder.get().Finish(&out)
        return pyarrow_wrap_array(out).cast(BinaryType(self._subtype))

    cdef shared_ptr[CBinaryBuilder] unwrap(self):
        return self.builder<|MERGE_RESOLUTION|>--- conflicted
+++ resolved
@@ -261,16 +261,11 @@
                 value_t = bson_iter_type(&doc_iter)
                 if ftype == BSON_TYPE_INT32:
                     int32_builder = builder
-                    if value_t == BSON_TYPE_INT32:
-<<<<<<< HEAD
-                        builder.append(bson_iter_int32(&doc_iter))
-                    elif (value_t == BSON_TYPE_INT64 or
-                          value_t == BSON_TYPE_BOOL or
-                          value_t == BSON_TYPE_DOUBLE):
-                        builder.append(bson_iter_as_int64(&doc_iter))
-=======
-                        int32_builder.append_raw(bson_iter_int32(&doc_iter))
->>>>>>> a3ba75c3
+                    if (value_t == BSON_TYPE_INT32 or
+                            value_t == BSON_TYPE_INT64 or
+                            value_t == BSON_TYPE_BOOL or
+                            value_t == BSON_TYPE_DOUBLE):
+                        int32_builder.append_raw(bson_iter_as_int64(&doc_iter))
                     else:
                         int32_builder.append_null()
                 elif ftype == BSON_TYPE_INT64:
