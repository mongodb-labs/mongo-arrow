--- conflicted
+++ resolved
@@ -30,17 +30,8 @@
 from pymongo.collection import Collection
 from pymongoarrow.api import Schema, aggregate_pandas_all, find_pandas_all, write
 from pymongoarrow.errors import ArrowWriteError
-<<<<<<< HEAD
-from pymongoarrow.pandas_types import PandasBSONDtype, PandasBSONObjectId
+from pymongoarrow.pandas_types import PandasBSONDtype, PandasObjectId
 from pymongoarrow.types import _TYPE_NORMALIZER_FACTORY, Decimal128Type, ObjectIdType
-=======
-from pymongoarrow.pandas_types import PandasBSONDtype, PandasObjectId
-from pymongoarrow.types import (
-    _TYPE_NORMALIZER_FACTORY,
-    Decimal128StringType,
-    ObjectIdType,
-)
->>>>>>> 745ff0c9
 from pytz import timezone
 
 
@@ -350,11 +341,7 @@
 
     def test_find_decimal128(self):
         decimals = [str(i) for i in self.decimal_128s] + [None]  # type:ignore
-<<<<<<< HEAD
-        pd_schema = {"_id": PandasBSONObjectId(), "decimal128": np.object_}
-=======
         pd_schema = {"_id": PandasObjectId(), "decimal128": np.object_}
->>>>>>> 745ff0c9
         expected = pd.DataFrame(data={"_id": self.oids, "decimal128": decimals}).astype(pd_schema)
 
         table = find_pandas_all(self.coll, {}, schema=self.schema)
@@ -384,11 +371,7 @@
         int: ["int64", "float64"],
         float: "float64",
         datetime.datetime: "datetime64[ns]",
-<<<<<<< HEAD
-        ObjectId: "bson_PandasBSONObjectId",
-=======
         ObjectId: "bson_PandasObjectId",
->>>>>>> 745ff0c9
         Decimal128: "object",
         bool: "object",
     }
