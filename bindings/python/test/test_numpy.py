--- conflicted
+++ resolved
@@ -18,19 +18,13 @@
 from unittest import mock
 
 import numpy as np
-<<<<<<< HEAD
 from bson import Decimal128, ObjectId
-from pyarrow import int32, int64
-from pymongo import DESCENDING, WriteConcern
-from pymongoarrow.api import Schema, aggregate_numpy_all, find_numpy_all
-from pymongoarrow.types import Decimal128StringType, ObjectIdType
-=======
 from pyarrow import bool_, float64, int32, int64, string, timestamp
 from pymongo import DESCENDING, WriteConcern
 from pymongo.collection import Collection
 from pymongoarrow.api import Schema, aggregate_numpy_all, find_numpy_all, write
 from pymongoarrow.errors import ArrowWriteError
->>>>>>> 3d39c2cb
+from pymongoarrow.types import Decimal128StringType, ObjectIdType
 
 
 class NumpyTestBase(unittest.TestCase):
@@ -47,11 +41,11 @@
 
     def assert_numpy_equal(self, actual, expected):
         self.assertIsInstance(actual, dict)
-        for field in self.schema:
+        for field in expected:
             # workaround np.nan == np.nan evaluating to False
             a = np.nan_to_num(actual[field])
             e = np.nan_to_num(expected[field])
-            self.assertTrue(np.all(a == e))
+            np.testing.assert_array_equal(a, e)
             self.assertEqual(actual[field].dtype, expected[field].dtype)
 
 
@@ -72,18 +66,6 @@
         self.cmd_listener.reset()
         self.getmore_listener.reset()
 
-<<<<<<< HEAD
-=======
-    def assert_numpy_equal(self, actual, expected):
-        self.assertIsInstance(actual, dict)
-        for field in expected:
-            # workaround np.nan == np.nan evaluating to False
-            a = np.nan_to_num(actual[field])
-            e = np.nan_to_num(expected[field])
-            np.testing.assert_array_equal(a, e)
-            self.assertEqual(actual[field].dtype, expected[field].dtype)
-
->>>>>>> 3d39c2cb
     def test_find_simple(self):
         expected = {
             "_id": np.array([1, 2, 3, 4], dtype=np.int32),
@@ -122,41 +104,6 @@
         self.assertEqual(agg_cmd.command["pipeline"][0]["$project"], projection)
         self.assertEqual(agg_cmd.command["pipeline"][1]["$project"], {"_id": True, "data": True})
 
-<<<<<<< HEAD
-
-class TestBSONTypes(NumpyTestBase):
-    @classmethod
-    def setUpClass(cls):
-        NumpyTestBase.setUpClass()
-        cls.schema = Schema({"_id": ObjectIdType(), "decimal128": Decimal128StringType()})
-        cls.coll = cls.client.pymongoarrow_test.get_collection(
-            "test", write_concern=WriteConcern(w="majority")
-        )
-        cls.oids = [ObjectId() for _ in range(4)]
-        cls.decimal_128s = [Decimal128(i) for i in ["1.0", "0.1", "1e-5"]]
-
-    def setUp(self):
-        self.coll.drop()
-        self.coll.insert_many(
-            [
-                {"_id": self.oids[0], "decimal128": self.decimal_128s[0]},
-                {"_id": self.oids[1], "decimal128": self.decimal_128s[1]},
-                {"_id": self.oids[2], "decimal128": self.decimal_128s[2]},
-                {"_id": self.oids[3]},
-            ]
-        )
-        self.cmd_listener.reset()
-        self.getmore_listener.reset()
-
-    def test_find_decimal128(self):
-        decimals = [str(i) for i in self.decimal_128s] + [None]  # type:ignore
-        expected = {
-            "_id": np.array([i.binary for i in self.oids], dtype=np.object_),
-            "decimal128": np.array(decimals),
-        }
-        actual = find_numpy_all(self.coll, {}, schema=self.schema)
-        self.assert_numpy_equal(actual, expected)
-=======
     def round_trip(self, data, schema, coll=None):
         if coll is None:
             coll = self.coll
@@ -243,4 +190,37 @@
             ValueError, "Invalid tabular data object of type <class 'dict'>"
         ):
             write(self.coll, {"foo": 1})
->>>>>>> 3d39c2cb
+
+
+class TestBSONTypes(NumpyTestBase):
+    @classmethod
+    def setUpClass(cls):
+        NumpyTestBase.setUpClass()
+        cls.schema = Schema({"_id": ObjectIdType(), "decimal128": Decimal128StringType()})
+        cls.coll = cls.client.pymongoarrow_test.get_collection(
+            "test", write_concern=WriteConcern(w="majority")
+        )
+        cls.oids = [ObjectId() for _ in range(4)]
+        cls.decimal_128s = [Decimal128(i) for i in ["1.0", "0.1", "1e-5"]]
+
+    def setUp(self):
+        self.coll.drop()
+        self.coll.insert_many(
+            [
+                {"_id": self.oids[0], "decimal128": self.decimal_128s[0]},
+                {"_id": self.oids[1], "decimal128": self.decimal_128s[1]},
+                {"_id": self.oids[2], "decimal128": self.decimal_128s[2]},
+                {"_id": self.oids[3]},
+            ]
+        )
+        self.cmd_listener.reset()
+        self.getmore_listener.reset()
+
+    def test_find_decimal128(self):
+        decimals = [str(i) for i in self.decimal_128s] + [None]  # type:ignore
+        expected = {
+            "_id": np.array([i.binary for i in self.oids], dtype=np.object_),
+            "decimal128": np.array(decimals),
+        }
+        actual = find_numpy_all(self.coll, {}, schema=self.schema)
+        self.assert_numpy_equal(actual, expected)